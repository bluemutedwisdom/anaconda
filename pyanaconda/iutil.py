--- conflicted
+++ resolved
@@ -202,17 +202,13 @@
 # @param root The directory to chroot to before running command.
 # @param fatal Boolean to determine if non-zero exit is fatal.
 # @return The output of command from stdout.
-<<<<<<< HEAD
 def execWithCapture(command, argv, stdin = None, stderr = None, root='/'):
+                    fatal = False):
     if flags.testing:
         log.info("not running command because we're testing: %s %s"
                     % (command, " ".join(argv)))
         return ""
 
-=======
-def execWithCapture(command, argv, stdin = None, stderr = None, root='/',
-                    fatal = False):
->>>>>>> db849292
     def chroot():
         os.chroot(root)
 
